--- conflicted
+++ resolved
@@ -242,7 +242,6 @@
     )
 
 
-<<<<<<< HEAD
 _StrOrBytes = Union[str, bytes]
 
 
@@ -261,9 +260,6 @@
         message = "s3 configurations are incompatible."
     return message
 
-
-=======
->>>>>>> e27b155e
 def current_pbm_op(pbm_status: str) -> str:
     """Parses pbm status for the operation that pbm is running."""
     pbm_status = json.loads(pbm_status)
