#!/usr/bin/env python3
"""Charm code for MongoDB service."""
# Copyright 2021 Canonical Ltd.
# See LICENSE file for licensing details.
import json
import logging
import subprocess
from subprocess import check_call
from typing import List, Optional
from urllib.request import URLError, urlopen

import ops.charm
import yaml
from charms.operator_libs_linux.v0 import apt
from charms.operator_libs_linux.v0.systemd import service_resume, service_running
from ops.main import main
from ops.model import (
    ActiveStatus,
    BlockedStatus,
    MaintenanceStatus,
    Relation,
    WaitingStatus,
)

from mongod_helpers import MONGODB_PORT, ConfigurationError, ConnectionFailure, MongoDB

logger = logging.getLogger(__name__)

PEER = "mongodb"


class MongodbOperatorCharm(ops.charm.CharmBase):
    """Charm the service."""

    def __init__(self, *args):
        super().__init__(*args)
        self._port = MONGODB_PORT

        self.framework.observe(self.on.install, self._on_install)
        self.framework.observe(self.on.config_changed, self._on_config_changed)
        self.framework.observe(self.on.mongodb_relation_joined, self._mongodb_relation_joined)
        self.framework.observe(self.on.start, self._on_start)
        self.framework.observe(self.on.update_status, self._on_update_status)
        self.framework.observe(self.on.get_primary_action, self._on_get_primary_action)

    def _mongodb_relation_joined(self, event) -> None:
        if not self.unit.is_leader():
            return

        # do not initialise replica set until all peers have joined
        if not self._check_unit_count:
            logger.debug("waiting to initialise replica set until all planned units have joined")
            return

        # do not initialise replica set until all peers have started mongod
        for peer in self._peers.units:
            mongo_peer = self._single_mongo_replica(
                str(self._peers.data[peer].get("private-address"))
            )
            if not mongo_peer.is_ready(standalone=True):
                logger.debug(
                    "unit: %s is not ready, cannot initialise replica set until all units are ready, deferring on relation-joined",
                    peer,
                )
                event.defer()
                return

        # in future patch we will reconfigure the replicaset instead of re-initialising
<<<<<<< HEAD
        # re-initialise replica set with new peers
=======
>>>>>>> 513fe598
        if not self._mongo.is_replica_set():
            try:
                self._initialise_replica_set()
            except (ConnectionFailure, ConfigurationError):
                self.unit.status = BlockedStatus("failed to initialise replica set")
                return

        # verify replica set is ready
        if not self._mongo.is_ready():
            logger.debug("Replica set for units: %s, is not ready", self._unit_ips)
            self.unit.status = BlockedStatus("failed to initialise replica set")

    def _on_install(self, _) -> None:
        """Handle the install event (fired on startup).

        Handles the startup install event -- installs updates the apt cache,
        installs MongoDB.
        """
        self.unit.status = MaintenanceStatus("installing MongoDB")
        self._add_mongodb_org_repository()
        self._install_apt_packages(["mongodb-org"])

    def _on_config_changed(self, _) -> None:
        """Event handler for configuration changed events."""
        # TODO
        # - update existing mongo configurations based on user preferences
        # - add additional configurations as according to spec doc
        with open("/etc/mongod.conf", "r") as mongo_config_file:
            mongo_config = yaml.safe_load(mongo_config_file)

        machine_ip = str(self.model.get_binding(PEER).network.bind_address)
        mongo_config["net"]["bindIp"] = "localhost,{}".format(machine_ip)
        if "replication" not in mongo_config:
            mongo_config["replication"] = {}

        mongo_config["replication"]["replSetName"] = "rs0"
        with open("/etc/mongod.conf", "w") as mongo_config_file:
            yaml.dump(mongo_config, mongo_config_file)

    def _on_start(self, event: ops.charm.StartEvent) -> None:
        """Enables MongoDB service and initialises replica set.

        Args:
            event: The triggering start event.
        """
        # start mongo service
        self.unit.status = MaintenanceStatus("starting MongoDB")
        if not service_running("mongod.service"):
            logger.debug("starting mongod.service")
            mongod_enabled = service_resume("mongod.service")
            if not mongod_enabled:
                logger.error("failed to enable mongod.service")
                self.unit.status = BlockedStatus("couldn't start MongoDB")
                return

        try:
            self._open_port_tcp(self._port)
        except subprocess.CalledProcessError:
            self.unit.status = BlockedStatus("failed to open TCP port for MongoDB")
            return

        # check if this unit's deployment of MongoDB is ready
        if not self._mongo.is_ready(standalone=True):
            logger.debug("mongoDB not ready, deferring on start event")
            self.unit.status = WaitingStatus("waiting for MongoDB to start")
            event.defer()
            return

        # mongod is now active
        self.unit.status = ActiveStatus()

        # only leader should initialise the replica set
        if not self.unit.is_leader():
            return

        # initialise replica set if not already a replica set
        if not self._mongo.is_replica_set():
            self._initialise_replica_set()

        # verify that leader is in replica set mode
        if not self._mongo.is_ready(standalone=True) or not self._mongo.is_replica_set():
            logger.debug("Replica set for leader is not ready")
            event.defer()
            return

        # replica set initialised properly and ready to go
        self.unit.status = ActiveStatus()

    def _on_update_status(self, _):
        # connect to client for this single unit
        mongod_unit = self._single_mongo_replica(
            str(self.model.get_binding(PEER).network.bind_address)
        )

        # if unit is primary then update status
        if mongod_unit._is_primary:
            self.unit.status = ActiveStatus("Replica set primary")

    def _on_get_primary_action(self, event: ops.charm.ActionEvent):
        # check if current unit is the primary unit
        mongod_unit = self._single_mongo_replica(
            str(self.model.get_binding(PEER).network.bind_address)
        )

        # if unit is primary display this information and exit
        if mongod_unit._is_primary:
            event.set_results({"replica-set-primary": self.unit.name})
            return

        # loop through peers and check if one is the primary
        for unit in self._peers.units:
            # set up a mongo client for this single replica
            mongod_unit = self._single_mongo_replica(
                str(self._peers.data[unit].get("private-address"))
            )

            # if unit is primary display this information and exit
            if mongod_unit._is_primary:
                event.set_results({"replica-set-primary": unit.name})
                return

    def _open_port_tcp(self, port: int) -> None:
        """Open the given port.

        Args:
            port: The port to open.
        """
        try:
            logger.debug("opening tcp port")
            check_call(["open-port", "{}/TCP".format(port)])
        except subprocess.CalledProcessError as e:
            logger.exception("failed opening port: %s", str(e))
            raise

    def _add_mongodb_org_repository(self) -> None:
        """Adds MongoDB repo to container."""
        repositories = apt.RepositoryMapping()

        # Get GPG key
        try:
            key = urlopen("https://www.mongodb.org/static/pgp/server-5.0.asc").read().decode()
        except URLError as e:
            logger.exception("failed to get GPG key, reason: %s", e)
            self.unit.status = BlockedStatus("couldn't install MongoDB")
            return

        # Add the repository if it doesn't already exist
        repo_name = "deb-https://repo.mongodb.org/apt/ubuntu-focal/mongodb-org/5.0"
        if repo_name not in repositories:
            try:
                line = "deb [ arch=amd64,arm64 ] https://repo.mongodb.org/apt/ubuntu focal/mongodb-org/5.0 multiverse"
                repo = apt.DebianRepository.from_repo_line(line)
                # Import the repository's key
                repo.import_key(key)
                repositories.add(repo)
            except apt.InvalidSourceError as e:
                logger.error("failed to add repository, invalid source: %s", str(e))
                self.unit.status = BlockedStatus("couldn't install MongoDB")
                return
            except ValueError as e:
                logger.exception("failed to add repository: %s", str(e))
                self.unit.status = BlockedStatus("couldn't install MongoDB")
                return

    def _install_apt_packages(self, packages: List[str]) -> None:
        """Installs package(s) to container.

        Args:
            packages: list of packages to install.
        """
        try:
            logger.debug("updating apt cache")
            apt.update()
        except subprocess.CalledProcessError as e:
            logger.exception("failed to update apt cache: %s", str(e))
            self.unit.status = BlockedStatus("couldn't install MongoDB")
            return

        try:
            logger.debug("installing apt packages: %s", ", ".join(packages))
            apt.add_package(packages)
        except apt.PackageNotFoundError:
            logger.error("a specified package not found in package cache or on system")
            self.unit.status = BlockedStatus("couldn't install MongoDB")
        except TypeError as e:
            logger.error("could not add package(s) to install: %s", str(e))
            self.unit.status = BlockedStatus("couldn't install MongoDB")

    def _initialise_replica_set(self) -> None:
        # initialise as a replica set with one replica
        self.unit.status = MaintenanceStatus("initialising MongoDB replica set")
        logger.debug("initialising replica set for leader")
        try:
            leader_ip = str(self.model.get_binding(PEER).network.bind_address)
            self._mongo.initialise_replica_set([leader_ip])
            self._peers.data[self.app]["replica_set_hosts"] = json.dumps(leader_ip)
        except (ConnectionFailure, ConfigurationError) as e:
            logger.error("error initialising replica sets in _on_start: error: %s", str(e))
            self.unit.status = WaitingStatus("waiting to initialise replica set")

    def _single_mongo_replica(self, ip_address: str) -> MongoDB:
        """Fetch the MongoDB server interface object for a single replica.

        Args:
            ip_address: ip_address for the replica of interest.

        Returns:
            A MongoDB server object.
        """
        unit_config = self._config
        unit_config["calling_unit_ip"] = ip_address
        return MongoDB(unit_config)

    @property
    def _check_unit_count(self) -> bool:
        all_units_joined = self.app.planned_units() == len(self._peers.units) + 1
        logger.debug(
            "planned units does not match joined units: %s != %s",
            str(self.app.planned_units()),
            str(len(self._peers.units) + 1),
        )
        return all_units_joined

    @property
    def _unit_ips(self) -> List[str]:
        """Retrieve IP addresses associated with MongoDB application.

        Returns:
            a list of IP address associated with MongoDB application.
        """
        peer_addresses = [
            str(self._peers.data[unit].get("private-address")) for unit in self._peers.units
        ]

        logger.debug("peer addresses: %s", peer_addresses)
        self_address = str(self.model.get_binding(PEER).network.bind_address)
        logger.debug("unit address: %s", self_address)
        addresses = []
        if peer_addresses:
            addresses.extend(peer_addresses)
        addresses.append(self_address)
        return addresses

    @property
    def _config(self) -> dict:
        """Retrieve config options for MongoDB.

        Returns:
            A dictionary representation of MongoDB config options.
        """
        # TODO parameterize remaining config options
        config = {
            "app_name": self.app.name,
            "replica_set_name": "rs0",
            "num_peers": 1,
            "port": self._port,
            "root_password": "password",
            "security_key": "",
            "unit_ips": self._unit_ips,
            "calling_unit_ip": str(self.model.get_binding(PEER).network.bind_address),
        }
        return config

    @property
    def _mongo(self) -> MongoDB:
        """Fetch the MongoDB server interface object.

        Returns:
            A MongoDB server object.
        """
        return MongoDB(self._config)

    @property
    def _peers(self) -> Optional[Relation]:
        """Fetch the peer relation.

        Returns:
             An `ops.model.Relation` object representing the peer relation.
        """
        return self.model.get_relation(PEER)

    @property
    def _number_of_expected_units(self) -> int:
        """Returns the number of units expect for MongoDB application."""
        return self.app.planned_units()

    @property
    def _number_of_current_units(self) -> int:
        """Returns the number of units in the MongoDB application."""
        return len(self._peers.units) + 1


if __name__ == "__main__":
    main(MongodbOperatorCharm)<|MERGE_RESOLUTION|>--- conflicted
+++ resolved
@@ -66,10 +66,6 @@
                 return
 
         # in future patch we will reconfigure the replicaset instead of re-initialising
-<<<<<<< HEAD
-        # re-initialise replica set with new peers
-=======
->>>>>>> 513fe598
         if not self._mongo.is_replica_set():
             try:
                 self._initialise_replica_set()
