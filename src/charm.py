--- conflicted
+++ resolved
@@ -55,17 +55,9 @@
 
         # do not initilise replica set until all peers have started mongod
         for peer in self._peers.units:
-<<<<<<< HEAD
             mongo_peer = self._single_mongo_replica(
                 str(self._peers.data[peer].get("private-address")))
             if not mongo_peer.is_ready(all_replicas=False):
-=======
-            peer_ip = str(self._peers.data[peer].get("private-address"))
-            peer_config = self._config
-            peer_config["calling_unit_ip"] = peer_ip
-            mongo_peer = MongoDB(peer_config)
-            if not mongo_peer.is_ready(as_stand_alone=True):
->>>>>>> 521e9b75
                 logger.debug(
                     "unit: %s is not ready, cannot initilise replica set "
                     + "until all units are ready, deferring on relation-joined",
@@ -273,10 +265,7 @@
             self.unit.status = BlockedStatus("couldn't install MongoDB")
 
     def _initialise_replica_set(self) -> None:
-<<<<<<< HEAD
-=======
         """Initialize deployed units as a replica set"""
->>>>>>> 521e9b75
         self.unit.status = MaintenanceStatus(
             "initialising MongoDB replica set")
         logger.debug("initialising replica set for these ips: %s",
@@ -288,13 +277,7 @@
         except (ConnectionFailure, ConfigurationError) as e:
             logger.error(
                 "error initialising replica sets in _on_start: error: %s", str(e))
-<<<<<<< HEAD
-            self.unit.status = BlockedStatus(
-                "failed to initialise replica set")
-            return
-=======
             raise e
->>>>>>> 521e9b75
 
         # replica set initialised properly and ready to go
         self.unit.status = ActiveStatus()
@@ -373,12 +356,12 @@
 
     @property
     def _number_of_expected_units(self) -> int:
-        """Returns the number of units expect for MongoDB application"""
+        """Returns the number of units expect for MongoDB application."""
         return self.app.planned_units()
 
     @property
     def _number_of_current_units(self) -> int:
-        """Returns the number of units in the MongoDB application"""
+        """Returns the number of units in the MongoDB application."""
         return len(self._peers.units) + 1
 
 
